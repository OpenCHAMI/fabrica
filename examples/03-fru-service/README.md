--- conflicted
+++ resolved
@@ -298,15 +298,8 @@
 ### 1. Create an FRU
 
 ```bash
-<<<<<<< HEAD
 # Create an FRU using the generated CLI client with --spec flag
 ./fru-cli fru create --spec '{
-=======
-# Use curl to create an FRU
-curl -X POST http://localhost:8080/api/frus \
-  -H "Content-Type: application/json" \
-  -d '{
->>>>>>> 5f629353
   "name": "cpu-001",
   "fruType": "CPU",
   "serialNumber": "CPU12345",
@@ -363,7 +356,6 @@
 ### 2. List All FRUs
 
 ```bash
-<<<<<<< HEAD
 # List all FRUs in table format (default)
 ./fru-cli fru list
 
@@ -379,24 +371,16 @@
 NAME       TYPE     SERIAL      MANUFACTURER  STATUS    LOCATION
 cpu-001    CPU      CPU12345    Intel         OK        R42/C1/U10/CPU0
 memory-001 Memory   MEM12345    Samsung       OK        R42/C1/U10/DIMM_A1
-=======
-curl http://localhost:8080/api/frus
->>>>>>> 5f629353
 ```
 
 ### 3. Get Specific FRU
 
 ```bash
-<<<<<<< HEAD
 # Get FRU by UID
 ./fru-cli fru get fru-a1b2c3d4
 
 # Get with detailed output in JSON
 ./fru-cli fru get fru-a1b2c3d4 --output json
-=======
-# Replace {uid} with the actual FRU UID from create response
-curl http://localhost:8080/api/frus/{uid}
->>>>>>> 5f629353
 ```
 
 **Note:** The CLI supports getting resources by UID only. Name-based lookups would require additional implementation in the generated code.
@@ -434,24 +418,11 @@
 # Get the FRU UID from the create response
 FRU_UID="fru-a1b2c3d4"
 
-<<<<<<< HEAD
 # Update FRU specification using update command
 ./fru-cli fru update $FRU_UID --spec '{
   "manufacturer": "Intel Corporation",
   "model": "Xeon Gold 6248R v2",
   "partNumber": "XEON-5678-V2",
-=======
-# Update to reflect maintenance state
-curl -X PUT http://localhost:8080/api/frus/$FRU_UID \
-  -H "Content-Type: application/json" \
-  -d '{
-  "name": "cpu-001",
-  "fruType": "CPU",
-  "serialNumber": "CPU12345",
-  "partNumber": "XEON-5678",
-  "manufacturer": "Intel",
-  "model": "Xeon Gold 6248R",
->>>>>>> 5f629353
   "location": {
     "rack": "R42",
     "chassis": "C1",
@@ -727,7 +698,6 @@
 Track recovery operations with spec updates that trigger API status management:
 
 ```bash
-<<<<<<< HEAD
 # Update spec to indicate maintenance operations
 ./fru-cli fru patch $FRU_UID --spec '{
   "properties": {
@@ -791,27 +761,6 @@
 Expected output:
 ```
 FRU fru-a1b2c3d4 deleted successfully
-=======
-# PATCH request to update just the status (if PATCH is implemented)
-curl -X PATCH http://localhost:8080/api/frus/$FRU_UID \
-  -H "Content-Type: application/json" \
-  -d '{
-    "status": {
-      "health": "Critical",
-      "state": "Present",
-      "functional": "Enabled",
-      "temperature": 85.0,
-      "errors": ["Critical temperature threshold exceeded"],
-      "lastSeen": "'$(date -u +%Y-%m-%dT%H:%M:%SZ)'"
-    }
-  }'
-```
-
-### 5. Delete an FRU
-
-```bash
-curl -X DELETE http://localhost:8080/api/frus/$FRU_UID
->>>>>>> 5f629353
 ```
 
 ## Advanced Features Demonstrated
